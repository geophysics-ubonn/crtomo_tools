--- conflicted
+++ resolved
@@ -51,12 +51,7 @@
     """general settings
     """
     import matplotlib as mpl
-<<<<<<< HEAD
     # import matplotlib.pyplot as plt
-=======
-    import matplotlib.pyplot as plt
-    plt
->>>>>>> 8bf46163
     mpl.rcParams['font.size'] = 7.0
     mpl.rcParams['axes.labelsize'] = 7.0
     mpl.rcParams['xtick.labelsize'] = 7.0
